--- conflicted
+++ resolved
@@ -1101,7 +1101,6 @@
     }
 }
 
-<<<<<<< HEAD
 // device functions and the kernel to cast data between types
 template<typename Td, typename Ts>
 __device__ Td cast_value(Ts val);
@@ -1138,12 +1137,6 @@
     if (idx < n) {
         dst[idx] = cast_value<Td, Ts>(src[idx]);
     }
-=======
-__global__ void copy_and_cast_kernel(float* dst, const floatX* src, size_t n) {
-    // a small kernel to copy and cast, i.e. `dst <- (float) src`
-    const size_t idx = blockIdx.x * blockDim.x + threadIdx.x;
-    if (idx < n) { dst[idx] = (float)src[idx]; }
->>>>>>> 9e4f9df9
 }
 
 __global__ void cast_and_add_kernel(floatX* dst, const float* src, size_t n) {
@@ -2159,14 +2152,8 @@
     float beta1_correction = 1.0f - powf(beta1, t);
     float beta2_correction = 1.0f - powf(beta2, t);
     unsigned int seed = random_u32(&model->rng_state);
-<<<<<<< HEAD
-    adamw_kernel3<<<num_blocks, block_size>>>(params_memory, master_weights, grads_memory, model->m_memory, model->v_memory, shard_num_parameters,
-=======
-    adamw_kernel3<<<num_blocks, block_size, 0, main_stream>>>((floatX*)model->params_memory, model->master_weights,
-                                              (floatX*)model->grads_memory, model->m_memory, model->v_memory,
-                                              model->num_parameters,
->>>>>>> 9e4f9df9
-                                              learning_rate, beta1, beta2, beta1_correction, beta2_correction, eps, weight_decay, seed);
+    adamw_kernel3<<<num_blocks, block_size, 0, main_stream>>>(params_memory, master_weights, grads_memory, model->m_memory, model->v_memory, shard_num_parameters,
+                                                              learning_rate, beta1, beta2, beta1_correction, beta2_correction, eps, weight_decay, seed);
     cudaCheck(cudaGetLastError());
 }
 
